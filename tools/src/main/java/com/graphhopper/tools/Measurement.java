--- conflicted
+++ resolved
@@ -118,7 +118,6 @@
         StopWatch sw = new StopWatch().start();
         try
         {
-
             maxNode = g.getNodes();
             GHBitSet allowedEdges = printGraphDetails(g, vehicleStr);
             printMiscUnitPerfTests(false, g, encoder, count * 100, allowedEdges);
@@ -135,7 +134,7 @@
             hopper.setCHEnable(true);
             hopper.doPostProcessing();
 
-            LevelGraph lg = (LevelGraph) g;
+            CHGraph lg = g.getGraph(CHGraph.class);
             fillAllowedEdges(lg.getAllEdges(), allowedEdges);
             printMiscUnitPerfTests(true, lg, encoder, count * 100, allowedEdges);
             printTimeOfRouteQuery(hopper, count, "routingCH", vehicleStr, true);
@@ -165,9 +164,6 @@
         }
     }
 
-<<<<<<< HEAD
-    private GHBitSet printGraphDetails( GraphHopperStorage g, String vehicleStr )
-=======
     void fillAllowedEdges( AllEdgesIterator iter, GHBitSet bs )
     {
         bs.clear();
@@ -177,8 +173,7 @@
         }
     }
 
-    private GHBitSet printGraphDetails( GraphStorage g, String vehicleStr )
->>>>>>> 61145b13
+    private GHBitSet printGraphDetails( GraphHopperStorage g, String vehicleStr )
     {
         // graph size (edge, node and storage size)
         put("graph.nodes", g.getNodes());
@@ -223,14 +218,11 @@
                                          int count, final GHBitSet allowedEdges )
     {
         final Random rand = new Random(seed);
-<<<<<<< HEAD
-        final GraphHopperStorage graph = hopper.getGraphHopperStorage();
-=======
         String description = "";
         if (isCH)
         {
             description = "CH";
-            final EdgeExplorer chExplorer = graph.createEdgeExplorer(new LevelEdgeFilter((LevelGraph) graph));
+            final EdgeExplorer chExplorer = graph.createEdgeExplorer(new LevelEdgeFilter((CHGraph) graph));
             MiniPerfTest miniPerf = new MiniPerfTest()
             {
                 @Override
@@ -242,7 +234,6 @@
             }.setIterations(count).start();
             print("unit_testsCH.level_edge_state_next", miniPerf);
         }
->>>>>>> 61145b13
 
         EdgeFilter outFilter = new DefaultEdgeFilter(encoder, false, true);
         final EdgeExplorer outExplorer = graph.createEdgeExplorer(outFilter);
