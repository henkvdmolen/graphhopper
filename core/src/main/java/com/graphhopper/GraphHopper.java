/*
 *  Licensed to GraphHopper GmbH under one or more contributor
 *  license agreements. See the NOTICE file distributed with this work for 
 *  additional information regarding copyright ownership.
 * 
 *  GraphHopper GmbH licenses this file to you under the Apache License, 
 *  Version 2.0 (the "License"); you may not use this file except in 
 *  compliance with the License. You may obtain a copy of the License at
 * 
 *       http://www.apache.org/licenses/LICENSE-2.0
 * 
 *  Unless required by applicable law or agreed to in writing, software
 *  distributed under the License is distributed on an "AS IS" BASIS,
 *  WITHOUT WARRANTIES OR CONDITIONS OF ANY KIND, either express or implied.
 *  See the License for the specific language governing permissions and
 *  limitations under the License.
 */
package com.graphhopper;

<<<<<<< HEAD
import com.graphhopper.coll.GHIntHashSet;
=======
import com.graphhopper.json.geo.JsonFeature;
>>>>>>> 9a664699
import com.graphhopper.reader.DataReader;
import com.graphhopper.reader.dem.BridgeElevationInterpolator;
import com.graphhopper.reader.dem.CGIARProvider;
import com.graphhopper.reader.dem.ElevationProvider;
import com.graphhopper.reader.dem.SRTMProvider;
import com.graphhopper.reader.dem.TunnelElevationInterpolator;
import com.graphhopper.reader.overlaydata.FeedOverlayData;
import com.graphhopper.reader.overlaydata.ChangeGraphResponse;
import com.graphhopper.routing.*;
import com.graphhopper.routing.ch.CHAlgoFactoryDecorator;
import com.graphhopper.routing.ch.PrepareContractionHierarchies;
import com.graphhopper.routing.subnetwork.PrepareRoutingSubnetworks;
import com.graphhopper.routing.template.AlternativeRoutingTemplate;
import com.graphhopper.routing.template.RoundTripRoutingTemplate;
import com.graphhopper.routing.template.RoutingTemplate;
import com.graphhopper.routing.template.ViaRoutingTemplate;
import com.graphhopper.routing.util.*;
import com.graphhopper.routing.weighting.*;
import com.graphhopper.storage.*;
import com.graphhopper.storage.index.LocationIndex;
import com.graphhopper.storage.index.LocationIndexTree;
import com.graphhopper.storage.index.QueryResult;
import com.graphhopper.util.*;
import com.graphhopper.util.Parameters.CH;
import com.graphhopper.util.Parameters.Routing;
import com.graphhopper.util.exceptions.PointDistanceExceededException;
import com.graphhopper.util.exceptions.PointOutOfBoundsException;
import com.graphhopper.util.shapes.BBox;
import com.graphhopper.util.shapes.Circle;
import com.graphhopper.util.shapes.GHPoint;
import com.graphhopper.util.shapes.Shape;
import org.slf4j.Logger;
import org.slf4j.LoggerFactory;

import java.io.File;
import java.io.IOException;
import java.text.DateFormat;
import java.util.*;

import static com.graphhopper.util.Parameters.Algorithms.*;
import java.util.concurrent.locks.Lock;
import java.util.concurrent.locks.ReadWriteLock;
import java.util.concurrent.locks.ReentrantReadWriteLock;

/**
 * Easy to use access point to configure import and (offline) routing.
 *
 * @author Peter Karich
 * @see GraphHopperAPI
 */
public class GraphHopper implements GraphHopperAPI {
    private final Logger logger = LoggerFactory.getLogger(getClass());
    private final String fileLockName = "gh.lock";
    private final Set<RoutingAlgorithmFactoryDecorator> algoDecorators = new LinkedHashSet<>();
    // for CH prepare
    private final CHAlgoFactoryDecorator chFactoryDecorator = new CHAlgoFactoryDecorator();
    // utils
    private final TranslationMap trMap = new TranslationMap().doImport();
    boolean removeZipped = true;
    boolean enableInstructions = true;
    // for graph:
    private GraphHopperStorage ghStorage;
    private EncodingManager encodingManager;
    private int defaultSegmentSize = -1;
    private String ghLocation = "";
    private DAType dataAccessType = DAType.RAM_STORE;
    private boolean sortGraph = false;
    private boolean elevation = false;
    private LockFactory lockFactory = new NativeFSLockFactory();
    private boolean allowWrites = true;
    private String preferredLanguage = "";
    private boolean fullyLoaded = false;
    // for routing
    private int maxRoundTripRetries = 3;
    private boolean simplifyResponse = true;
    private TraversalMode traversalMode = TraversalMode.NODE_BASED;
    private int maxVisitedNodes = Integer.MAX_VALUE;
    private String blockedRectangularAreas = "";

    private int nonChMaxWaypointDistance = Integer.MAX_VALUE;
    // for index
    private LocationIndex locationIndex;
    private int preciseIndexResolution = 300;
    private int maxRegionSearch = 4;
    // for prepare
    private int minNetworkSize = 200;
    private int minOneWayNetworkSize = 0;
    // for data reader
    private String dataReaderFile;
    private double dataReaderWayPointMaxDistance = 1;
    private int dataReaderWorkerThreads = -1;
    private boolean calcPoints = true;
    private ElevationProvider eleProvider = ElevationProvider.NOOP;
    private FlagEncoderFactory flagEncoderFactory = FlagEncoderFactory.DEFAULT;
    private final ReadWriteLock readWriteLock = new ReentrantReadWriteLock();

    public GraphHopper() {
        chFactoryDecorator.setEnabled(true);
        algoDecorators.add(chFactoryDecorator);
    }

    /**
     * For testing only
     */
    protected GraphHopper loadGraph(GraphHopperStorage g) {
        this.ghStorage = g;
        fullyLoaded = true;
        initLocationIndex();
        return this;
    }

    /**
     * @return the first flag encoder of the encoding manager
     */
    FlagEncoder getDefaultVehicle() {
        if (encodingManager == null)
            throw new IllegalStateException("No encoding manager specified or loaded");

        return encodingManager.fetchEdgeEncoders().get(0);
    }

    public EncodingManager getEncodingManager() {
        return encodingManager;
    }

    /**
     * Specify which vehicles can be read by this GraphHopper instance. An encoding manager defines
     * how data from every vehicle is written (und read) into edges of the graph.
     */
    public GraphHopper setEncodingManager(EncodingManager em) {
        ensureNotLoaded();
        this.encodingManager = em;
        if (em.needsTurnCostsSupport())
            traversalMode = TraversalMode.EDGE_BASED_2DIR;

        return this;
    }

    public ElevationProvider getElevationProvider() {
        return eleProvider;
    }

    public GraphHopper setElevationProvider(ElevationProvider eleProvider) {
        if (eleProvider == null || eleProvider == ElevationProvider.NOOP)
            setElevation(false);
        else
            setElevation(true);
        this.eleProvider = eleProvider;
        return this;
    }

    /**
     * Threads for data reading.
     */
    protected int getWorkerThreads() {
        return dataReaderWorkerThreads;
    }

    /**
     * Return maximum distance (in meter) to reduce points via douglas peucker while OSM import.
     */
    protected double getWayPointMaxDistance() {
        return dataReaderWayPointMaxDistance;
    }

    /**
     * This parameter specifies how to reduce points via douglas peucker while OSM import. Higher
     * value means more details, unit is meter. Default is 1. Disable via 0.
     */
    public GraphHopper setWayPointMaxDistance(double wayPointMaxDistance) {
        this.dataReaderWayPointMaxDistance = wayPointMaxDistance;
        return this;
    }

    public TraversalMode getTraversalMode() {
        return traversalMode;
    }

    /**
     * Sets the default traversal mode used for the algorithms and preparation.
     */
    public GraphHopper setTraversalMode(TraversalMode traversalMode) {
        this.traversalMode = traversalMode;
        return this;
    }

    /**
     * Configures the underlying storage and response to be used on a well equipped server. Result
     * also optimized for usage in the web module i.e. try reduce network IO.
     */
    public GraphHopper forServer() {
        setSimplifyResponse(true);
        return setInMemory();
    }

    /**
     * Configures the underlying storage to be used on a Desktop computer or within another Java
     * application with enough RAM but no network latency.
     */
    public GraphHopper forDesktop() {
        setSimplifyResponse(false);
        return setInMemory();
    }

    /**
     * Configures the underlying storage to be used on a less powerful machine like Android or
     * Raspberry Pi with only few MB of RAM.
     */
    public GraphHopper forMobile() {
        setSimplifyResponse(false);
        return setMemoryMapped();
    }

    /**
     * Precise location resolution index means also more space (disc/RAM) could be consumed and
     * probably slower query times, which would be e.g. not suitable for Android. The resolution
     * specifies the tile width (in meter).
     */
    public GraphHopper setPreciseIndexResolution(int precision) {
        ensureNotLoaded();
        preciseIndexResolution = precision;
        return this;
    }

    public GraphHopper setMinNetworkSize(int minNetworkSize, int minOneWayNetworkSize) {
        this.minNetworkSize = minNetworkSize;
        this.minOneWayNetworkSize = minOneWayNetworkSize;
        return this;
    }

    /**
     * This method call results in an in-memory graph.
     */
    public GraphHopper setInMemory() {
        ensureNotLoaded();
        dataAccessType = DAType.RAM_STORE;
        return this;
    }

    /**
     * Only valid option for in-memory graph and if you e.g. want to disable store on flush for unit
     * tests. Specify storeOnFlush to true if you want that existing data will be loaded FROM disc
     * and all in-memory data will be flushed TO disc after flush is called e.g. while OSM import.
     *
     * @param storeOnFlush true by default
     */
    public GraphHopper setStoreOnFlush(boolean storeOnFlush) {
        ensureNotLoaded();
        if (storeOnFlush)
            dataAccessType = DAType.RAM_STORE;
        else
            dataAccessType = DAType.RAM;
        return this;
    }

    /**
     * Enable memory mapped configuration if not enough memory is available on the target platform.
     */
    public GraphHopper setMemoryMapped() {
        ensureNotLoaded();
        dataAccessType = DAType.MMAP;
        return this;
    }

    /**
     * Not yet stable enough to offer it for everyone
     */
    private GraphHopper setUnsafeMemory() {
        ensureNotLoaded();
        dataAccessType = DAType.UNSAFE_STORE;
        return this;
    }

    /**
     * Wrapper method for {@link GraphHopper#setCHWeightings(List)}
     *
     * @deprecated This method is used as a deprecated wrapper to not break the JavaApi. This will
     * be removed in 0.7. Please use {@link GraphHopper#setCHWeightings(List)} or
     * {@link GraphHopper#setCHWeightings(String...)}
     */
    @Deprecated
    public GraphHopper setCHWeighting(String weightingName) {
        return this.setCHWeightings(weightingName);
    }

    /**
     * Wrapper method for {@link GraphHopper#setCHWeightings(List)}
     *
     * @deprecated Use getCHFactoryDecorator().setWeightingsAsStrings() instead. Will be removed in
     * 0.8.
     */
    public GraphHopper setCHWeightings(String... weightingNames) {
        return this.setCHWeightings(Arrays.asList(weightingNames));
    }

    /**
     * Returns all CHWeighting names
     *
     * @deprecated Use getCHFactoryDecorator().getWeightingsAsStrings() instead. Will be removed in
     * 0.8.
     */
    public List<String> getCHWeightings() {
        return chFactoryDecorator.getWeightingsAsStrings();
    }

    /**
     * Enables the use of contraction hierarchies to reduce query times. Enabled by default.
     *
     * @param weightingList A list containing multiple weightings like: "fastest", "shortest" or
     *                      your own weight-calculation type.
     * @deprecated Use getCHFactoryDecorator().setWeightingsAsStrings() instead. Will be removed in
     * 0.8.
     */
    public GraphHopper setCHWeightings(List<String> weightingList) {
        ensureNotLoaded();
        chFactoryDecorator.setWeightingsAsStrings(weightingList);
        return this;
    }

    /**
     * @deprecated Use getCHFactoryDecorator().getCHPrepareThreads() instead. Will be removed in
     * 0.8.
     */
    public int getCHPrepareThreads() {
        return chFactoryDecorator.getPreparationThreads();
    }

    /**
     * This method changes the number of threads used for preparation on import. Default is 1. Make
     * sure that you have enough memory to increase this number!
     *
     * @deprecated Use getCHFactoryDecorator().setCHPrepareThreads() instead. Will be removed in
     * 0.8.
     */
    public GraphHopper setCHPrepareThreads(int prepareThreads) {
        chFactoryDecorator.setPreparationThreads(prepareThreads);
        return this;
    }

    /**
     * @deprecated Use setEnabled() instead. Will be removed in 0.8.
     */
    public GraphHopper setCHEnable(boolean enable) {
        return setCHEnabled(enable);
    }

    public final boolean isCHEnabled() {
        return chFactoryDecorator.isEnabled();
    }

    /**
     * Enables or disables contraction hierarchies (CH). This speed-up mode is enabled by default.
     */
    public GraphHopper setCHEnabled(boolean enable) {
        ensureNotLoaded();
        chFactoryDecorator.setEnabled(enable);
        return this;
    }

    public int getMaxVisitedNodes() {
        return maxVisitedNodes;
    }

    /**
     * This methods stops the algorithm from searching further if the resulting path would go over
     * the specified node count, important if none-CH routing is used.
     */
    public void setMaxVisitedNodes(int maxVisitedNodes) {
        this.maxVisitedNodes = maxVisitedNodes;
    }

    /**
     * @return true if storing and fetching elevation data is enabled. Default is false
     */
    public boolean hasElevation() {
        return elevation;
    }

    /**
     * Enable storing and fetching elevation data. Default is false
     */
    public GraphHopper setElevation(boolean includeElevation) {
        this.elevation = includeElevation;
        return this;
    }

    public boolean isEnableInstructions() {
        return enableInstructions;
    }

    /**
     * This method specifies if the import should include way names to be able to return
     * instructions for a route.
     */
    public GraphHopper setEnableInstructions(boolean b) {
        ensureNotLoaded();
        enableInstructions = b;
        return this;
    }

    public String getPreferredLanguage() {
        return preferredLanguage;
    }

    /**
     * This method specifies the preferred language for way names during import.
     * <p>
     * Language code as defined in ISO 639-1 or ISO 639-2.
     * <ul>
     * <li>If no preferred language is specified, only the default language with no tag will be
     * imported.</li>
     * <li>If a language is specified, it will be imported if its tag is found, otherwise fall back
     * to default language.</li>
     * </ul>
     */
    public GraphHopper setPreferredLanguage(String preferredLanguage) {
        ensureNotLoaded();
        if (preferredLanguage == null)
            throw new IllegalArgumentException("preferred language cannot be null");

        this.preferredLanguage = preferredLanguage;
        return this;
    }

    /**
     * This methods enables gps point calculation. If disabled only distance will be calculated.
     */
    public GraphHopper setEnableCalcPoints(boolean b) {
        calcPoints = b;
        return this;
    }

    /**
     * This method specifies if the returned path should be simplified or not, via douglas-peucker
     * or similar algorithm.
     */
    private GraphHopper setSimplifyResponse(boolean doSimplify) {
        this.simplifyResponse = doSimplify;
        return this;
    }

    public String getGraphHopperLocation() {
        return ghLocation;
    }

    /**
     * Sets the graphhopper folder.
     */
    public GraphHopper setGraphHopperLocation(String ghLocation) {
        ensureNotLoaded();
        if (ghLocation == null)
            throw new IllegalArgumentException("graphhopper location cannot be null");

        this.ghLocation = ghLocation;
        return this;
    }

    public String getDataReaderFile() {
        return dataReaderFile;
    }

    /**
     * This file can be any file type supported by the DataReader. E.g. for the OSMReader it is the
     * OSM xml (.osm), a compressed xml (.osm.zip or .osm.gz) or a protobuf file (.pbf)
     */
    public GraphHopper setDataReaderFile(String dataReaderFileStr) {
        ensureNotLoaded();
        if (Helper.isEmpty(dataReaderFileStr))
            throw new IllegalArgumentException("Data reader file cannot be empty.");

        dataReaderFile = dataReaderFileStr;
        return this;
    }

    /**
     * The underlying graph used in algorithms.
     *
     * @throws IllegalStateException if graph is not instantiated.
     */
    public GraphHopperStorage getGraphHopperStorage() {
        if (ghStorage == null)
            throw new IllegalStateException("GraphHopper storage not initialized");

        return ghStorage;
    }

    public void setGraphHopperStorage(GraphHopperStorage ghStorage) {
        this.ghStorage = ghStorage;
        fullyLoaded = true;
    }

    /**
     * The location index created from the graph.
     *
     * @throws IllegalStateException if index is not initialized
     */
    public LocationIndex getLocationIndex() {
        if (locationIndex == null)
            throw new IllegalStateException("Location index not initialized");

        return locationIndex;
    }

    protected void setLocationIndex(LocationIndex locationIndex) {
        this.locationIndex = locationIndex;
    }

    /**
     * Sorts the graph which requires more RAM while import. See #12
     */
    public GraphHopper setSortGraph(boolean sortGraph) {
        ensureNotLoaded();
        this.sortGraph = sortGraph;
        return this;
    }

    public boolean isAllowWrites() {
        return allowWrites;
    }

    /**
     * Specifies if it is allowed for GraphHopper to write. E.g. for read only filesystems it is not
     * possible to create a lock file and so we can avoid write locks.
     */
    public GraphHopper setAllowWrites(boolean allowWrites) {
        this.allowWrites = allowWrites;
        return this;
    }

    public TranslationMap getTranslationMap() {
        return trMap;
    }

    public GraphHopper setFlagEncoderFactory(FlagEncoderFactory factory) {
        this.flagEncoderFactory = factory;
        return this;
    }

    /**
     * Reads configuration from a CmdArgs object. Which can be manually filled, or via main(String[]
     * args) ala CmdArgs.read(args) or via configuration file ala
     * CmdArgs.readFromConfig("config.properties", "graphhopper.config")
     */
    public GraphHopper init(CmdArgs args) {
        args = CmdArgs.readFromConfigAndMerge(args, "config", "graphhopper.config");
        if (args.has("osmreader.osm"))
            throw new IllegalArgumentException("Instead osmreader.osm use datareader.file, for other changes see core/files/changelog.txt");

        String tmpOsmFile = args.get("datareader.file", "");
        if (!Helper.isEmpty(tmpOsmFile))
            dataReaderFile = tmpOsmFile;

        String graphHopperFolder = args.get("graph.location", "");
        if (Helper.isEmpty(graphHopperFolder) && Helper.isEmpty(ghLocation)) {
            if (Helper.isEmpty(dataReaderFile))
                throw new IllegalArgumentException("You need to specify an OSM file.");

            graphHopperFolder = Helper.pruneFileEnd(dataReaderFile) + "-gh";
        }

        // graph
        setGraphHopperLocation(graphHopperFolder);
        defaultSegmentSize = args.getInt("graph.dataaccess.segment_size", defaultSegmentSize);

        String graphDATypeStr = args.get("graph.dataaccess", "RAM_STORE");
        dataAccessType = DAType.fromString(graphDATypeStr);

        sortGraph = args.getBool("graph.do_sort", sortGraph);
        removeZipped = args.getBool("graph.remove_zipped", removeZipped);
        int bytesForFlags = args.getInt("graph.bytes_for_flags", 4);
        String flagEncodersStr = args.get("graph.flag_encoders", "");
        if (!flagEncodersStr.isEmpty())
            setEncodingManager(new EncodingManager(flagEncoderFactory, flagEncodersStr, bytesForFlags));

        if (args.get("graph.locktype", "native").equals("simple"))
            lockFactory = new SimpleFSLockFactory();
        else
            lockFactory = new NativeFSLockFactory();

        // elevation
        String eleProviderStr = args.get("graph.elevation.provider", "noop").toLowerCase();

        // keep fallback until 0.8
        boolean eleCalcMean = args.has("graph.elevation.calcmean")
                ? args.getBool("graph.elevation.calcmean", false)
                : args.getBool("graph.elevation.calc_mean", false);

        String cacheDirStr = args.get("graph.elevation.cache_dir", "");
        if (cacheDirStr.isEmpty())
            cacheDirStr = args.get("graph.elevation.cachedir", "");

        String baseURL = args.get("graph.elevation.base_url", "");
        if (baseURL.isEmpty())
            args.get("graph.elevation.baseurl", "");

        DAType elevationDAType = DAType.fromString(args.get("graph.elevation.dataaccess", "MMAP"));
        ElevationProvider tmpProvider = ElevationProvider.NOOP;
        if (eleProviderStr.equalsIgnoreCase("srtm")) {
            tmpProvider = new SRTMProvider();
        } else if (eleProviderStr.equalsIgnoreCase("cgiar")) {
            CGIARProvider cgiarProvider = new CGIARProvider();
            cgiarProvider.setAutoRemoveTemporaryFiles(args.getBool("graph.elevation.cgiar.clear", true));
            tmpProvider = cgiarProvider;
        }

        tmpProvider.setCalcMean(eleCalcMean);
        tmpProvider.setCacheDir(new File(cacheDirStr));
        if (!baseURL.isEmpty())
            tmpProvider.setBaseURL(baseURL);
        tmpProvider.setDAType(elevationDAType);
        setElevationProvider(tmpProvider);

        // optimizable prepare
        minNetworkSize = args.getInt("prepare.min_network_size", minNetworkSize);
        minOneWayNetworkSize = args.getInt("prepare.min_one_way_network_size", minOneWayNetworkSize);

        // prepare CH
        chFactoryDecorator.init(args);

        // osm import
        dataReaderWayPointMaxDistance = args.getDouble(Routing.INIT_WAY_POINT_MAX_DISTANCE, dataReaderWayPointMaxDistance);

        dataReaderWorkerThreads = args.getInt("datareader.worker_threads", dataReaderWorkerThreads);
        enableInstructions = args.getBool("datareader.instructions", enableInstructions);
        preferredLanguage = args.get("datareader.preferred_language", preferredLanguage);

        // index
        preciseIndexResolution = args.getInt("index.high_resolution", preciseIndexResolution);
        maxRegionSearch = args.getInt("index.max_region_search", maxRegionSearch);

        // routing
        maxVisitedNodes = args.getInt(Routing.INIT_MAX_VISITED_NODES, Integer.MAX_VALUE);
        maxRoundTripRetries = args.getInt(RoundTrip.INIT_MAX_RETRIES, maxRoundTripRetries);
        nonChMaxWaypointDistance = args.getInt(Parameters.NON_CH.MAX_NON_CH_POINT_DISTANCE, Integer.MAX_VALUE);
        blockedRectangularAreas = args.get(Routing.BLOCKED_RECTANGULAR_AREAS, "");

        return this;
    }

    private void printInfo() {
        logger.info("version " + Constants.VERSION + "|" + Constants.BUILD_DATE + " (" + Constants.getVersions() + ")");
        if (ghStorage != null)
            logger.info("graph " + ghStorage.toString() + ", details:" + ghStorage.toDetailsString());
    }

    /**
     * Imports provided data from disc and creates graph. Depending on the settings the resulting
     * graph will be stored to disc so on a second call this method will only load the graph from
     * disc which is usually a lot faster.
     */
    public GraphHopper importOrLoad() {
        if (!load(ghLocation)) {
            printInfo();
            process(ghLocation);
        } else {
            printInfo();
        }
        return this;
    }

    /**
     * Creates the graph from OSM data.
     */
    private GraphHopper process(String graphHopperLocation) {
        setGraphHopperLocation(graphHopperLocation);
        GHLock lock = null;
        try {
            if (ghStorage.getDirectory().getDefaultType().isStoring()) {
                lockFactory.setLockDir(new File(graphHopperLocation));
                lock = lockFactory.create(fileLockName, true);
                if (!lock.tryLock())
                    throw new RuntimeException("To avoid multiple writers we need to obtain a write lock but it failed. In " + graphHopperLocation, lock.getObtainFailedReason());
            }

            try {
                DataReader reader = importData();
                DateFormat f = Helper.createFormatter();
                ghStorage.getProperties().put("datareader.import.date", f.format(new Date()));
                if (reader.getDataDate() != null)
                    ghStorage.getProperties().put("datareader.data.date", f.format(reader.getDataDate()));
            } catch (IOException ex) {
                throw new RuntimeException("Cannot read file " + getDataReaderFile(), ex);
            }
            cleanUp();
            postProcessing();
            flush();
        } finally {
            if (lock != null)
                lock.release();
        }
        return this;
    }

    protected DataReader importData() throws IOException {
        ensureWriteAccess();
        if (ghStorage == null)
            throw new IllegalStateException("Load graph before importing OSM data");

        if (dataReaderFile == null)
            throw new IllegalStateException("Couldn't load from existing folder: " + ghLocation
                    + " but also cannot use file for DataReader as it wasn't specified!");

        encodingManager.setEnableInstructions(enableInstructions);
        encodingManager.setPreferredLanguage(preferredLanguage);
        DataReader reader = createReader(ghStorage);
        logger.info("using " + ghStorage.toString() + ", memory:" + Helper.getMemInfo());
        reader.readGraph();
        return reader;
    }

    protected DataReader createReader(GraphHopperStorage ghStorage) {
        throw new UnsupportedOperationException("Cannot create DataReader. Solutions: avoid import via calling load directly, "
                + "provide a DataReader or use e.g. GraphHopperOSM or a different subclass");
    }

    protected DataReader initDataReader(DataReader reader) {
        if (dataReaderFile == null)
            throw new IllegalArgumentException("No file for DataReader specified");

        logger.info("start creating graph from " + dataReaderFile);
        return reader.setFile(new File(dataReaderFile)).
                setElevationProvider(eleProvider).
                setWorkerThreads(dataReaderWorkerThreads).
                setEncodingManager(encodingManager).
                setWayPointMaxDistance(dataReaderWayPointMaxDistance);
    }

    /**
     * Opens existing graph folder.
     *
     * @param graphHopperFolder is the folder containing graphhopper files. Can be a compressed file
     *                          too ala folder-content.ghz.
     */
    @Override
    public boolean load(String graphHopperFolder) {
        if (Helper.isEmpty(graphHopperFolder))
            throw new IllegalStateException("GraphHopperLocation is not specified. Call setGraphHopperLocation or init before");

        if (fullyLoaded)
            throw new IllegalStateException("graph is already successfully loaded");

        File tmpFileOrFolder = new File(graphHopperFolder);

        if (!tmpFileOrFolder.isDirectory() && tmpFileOrFolder.exists()) {
            throw new IllegalArgumentException("GraphHopperLocation cannot be an existing file. Has to be either non-existing or a folder.");
        } else {
            File compressed = new File(graphHopperFolder + ".ghz");
            if (compressed.exists() && !compressed.isDirectory()) {
                try {
                    new Unzipper().unzip(compressed.getAbsolutePath(), graphHopperFolder, removeZipped);
                } catch (IOException ex) {
                    throw new RuntimeException("Couldn't extract file " + compressed.getAbsolutePath()
                            + " to " + graphHopperFolder, ex);
                }
            }
        }

        setGraphHopperLocation(graphHopperFolder);

        if (encodingManager == null)
            setEncodingManager(EncodingManager.create(flagEncoderFactory, ghLocation));

        if (!allowWrites && dataAccessType.isMMap())
            dataAccessType = DAType.MMAP_RO;

        GHDirectory dir = new GHDirectory(ghLocation, dataAccessType);
        GraphExtension ext = encodingManager.needsTurnCostsSupport()
                ? new TurnCostExtension() : new GraphExtension.NoOpExtension();

        if (chFactoryDecorator.isEnabled()) {
            initCHAlgoFactoryDecorator();
            ghStorage = new GraphHopperStorage(chFactoryDecorator.getWeightings(), dir, encodingManager, hasElevation(), ext);
        } else {
            ghStorage = new GraphHopperStorage(dir, encodingManager, hasElevation(), ext);
        }

        ghStorage.setSegmentSize(defaultSegmentSize);

        if (!new File(graphHopperFolder).exists())
            return false;

        GHLock lock = null;
        try {
            // create locks only if writes are allowed, if they are not allowed a lock cannot be created 
            // (e.g. on a read only filesystem locks would fail)
            if (ghStorage.getDirectory().getDefaultType().isStoring() && isAllowWrites()) {
                lockFactory.setLockDir(new File(ghLocation));
                lock = lockFactory.create(fileLockName, false);
                if (!lock.tryLock())
                    throw new RuntimeException("To avoid reading partial data we need to obtain the read lock but it failed. In " + ghLocation, lock.getObtainFailedReason());
            }

            if (!ghStorage.loadExisting())
                return false;

            postProcessing();
            fullyLoaded = true;
            return true;
        } finally {
            if (lock != null)
                lock.release();
        }
    }

    public RoutingAlgorithmFactory getAlgorithmFactory(HintsMap map) {
        RoutingAlgorithmFactory routingAlgorithmFactory = new RoutingAlgorithmFactorySimple();
        for (RoutingAlgorithmFactoryDecorator decorator : algoDecorators) {
            if (decorator.isEnabled())
                routingAlgorithmFactory = decorator.getDecoratedAlgorithmFactory(routingAlgorithmFactory, map);
        }

        return routingAlgorithmFactory;
    }

    public GraphHopper addAlgorithmFactoryDecorator(RoutingAlgorithmFactoryDecorator algoFactoryDecorator) {
        if (!algoDecorators.add(algoFactoryDecorator))
            throw new IllegalArgumentException("Decorator was already added " + algoFactoryDecorator.getClass());

        return this;
    }

    public final CHAlgoFactoryDecorator getCHFactoryDecorator() {
        return chFactoryDecorator;
    }

    private void initCHAlgoFactoryDecorator() {
        if (!chFactoryDecorator.hasWeightings())
            for (FlagEncoder encoder : encodingManager.fetchEdgeEncoders()) {
                for (String chWeightingStr : chFactoryDecorator.getWeightingsAsStrings()) {
                    Weighting weighting = createWeighting(new HintsMap(chWeightingStr), encoder, null);
                    chFactoryDecorator.addWeighting(weighting);
                }
            }
    }

    /**
     * This method creates prepations.
     *
     * @deprecated use getCHFactoryDecorator().createPreparations() instead. Will be removed in 0.8.
     */
    protected void createCHPreparations() {
        chFactoryDecorator.createPreparations(ghStorage, traversalMode);
    }

    /**
     * Does the preparation and creates the location index
     */
    public void postProcessing() {
        // Later: move this into the GraphStorage.optimize method
        // Or: Doing it after preparation to optimize shortcuts too. But not possible yet #12
        if (sortGraph) {
            if (ghStorage.isCHPossible() && isPrepared())
                throw new IllegalArgumentException("Sorting a prepared CHGraph is not possible yet. See #12");

            GraphHopperStorage newGraph = GHUtility.newStorage(ghStorage);
            GHUtility.sortDFS(ghStorage, newGraph);
            logger.info("graph sorted (" + Helper.getMemInfo() + ")");
            ghStorage = newGraph;
        }

        if (hasElevation()) {
            interpolateBridgesAndOrTunnels();
        }

        initLocationIndex();
        if (chFactoryDecorator.isEnabled())
            createCHPreparations();

        if (!isPrepared())
            prepare();
    }

    private void interpolateBridgesAndOrTunnels() {
        if (ghStorage.getEncodingManager().supports("generic")) {
            final FlagEncoder genericFlagEncoder = ghStorage.getEncodingManager()
                    .getEncoder("generic");
            if (!(genericFlagEncoder instanceof DataFlagEncoder)) {
                throw new IllegalStateException("'generic' flag encoder for elevation interpolation of "
                        + "bridges and tunnels is enabled but does not have the expected type "
                        + DataFlagEncoder.class.getName() + ".");
            }
            final DataFlagEncoder dataFlagEncoder = (DataFlagEncoder) genericFlagEncoder;
            StopWatch sw = new StopWatch().start();
            new TunnelElevationInterpolator(ghStorage, dataFlagEncoder).execute();
            float tunnel = sw.stop().getSeconds();
            sw = new StopWatch().start();
            new BridgeElevationInterpolator(ghStorage, dataFlagEncoder).execute();
            logger.info("Bridge interpolation " + (int) sw.stop().getSeconds() + "s, "
                    + "tunnel interpolation " + (int) tunnel + "s");
        }
    }

    private boolean isPrepared() {
        return "true".equals(ghStorage.getProperties().get("prepare.done"));
    }

    /**
     * Based on the hintsMap and the specified encoder a Weighting instance can be
     * created. Note that all URL parameters are available in the hintsMap as String if
     * you use the web module.
     *
     * @param hintsMap all parameters influencing the weighting. E.g. parameters coming via
     *                 GHRequest.getHints or directly via "&amp;api.xy=" from the URL of the web UI
     * @param encoder  the required vehicle
     * @param graph The Graph, prefereably the QueryGraph is passed to a Weighting if neccessary
     * @return the weighting to be used for route calculation
     * @see HintsMap
     */
    public Weighting createWeighting(HintsMap hintsMap, FlagEncoder encoder, Graph graph) {
        String weighting = hintsMap.getWeighting().toLowerCase();

        if (encoder.supports(GenericWeighting.class)) {
            DataFlagEncoder dataEncoder = (DataFlagEncoder) encoder;
            ConfigMap cMap = dataEncoder.readStringMap(hintsMap);
            cMap = setupBlocking(cMap, hintsMap, dataEncoder, graph);
            GenericWeighting genericWeighting =  new GenericWeighting(dataEncoder, cMap);
            genericWeighting.setGraph(graph);
            return genericWeighting;
        } else if ("shortest".equalsIgnoreCase(weighting)) {
            return new ShortestWeighting(encoder);
        } else if ("fastest".equalsIgnoreCase(weighting) || weighting.isEmpty()) {
            if (encoder.supports(PriorityWeighting.class))
                return new PriorityWeighting(encoder, hintsMap);
            else
                return new FastestWeighting(encoder, hintsMap);
        } else if ("curvature".equalsIgnoreCase(weighting)) {
            if (encoder.supports(CurvatureWeighting.class))
                return new CurvatureWeighting(encoder, hintsMap);

        } else if ("short_fastest".equalsIgnoreCase(weighting)) {
            return new ShortFastestWeighting(encoder, hintsMap);
        }

        throw new IllegalArgumentException("weighting " + weighting + " not supported");
    }

    private ConfigMap setupBlocking(ConfigMap cMap, HintsMap hints, FlagEncoder encoder, Graph graph) {
        final GHIntHashSet blockedEdges = new GHIntHashSet();
        final List<Shape> blockedShapes = new ArrayList<>();
        // We still need EdgeIds for PointBlocking
        final boolean blockByShape = hints.getBool(Routing.BLOCK_BY_SHAPE, true);
        GraphBrowser browser = new GraphBrowser(graph, locationIndex);
        EdgeFilter filter = new DefaultEdgeFilter(encoder);

        // Add Blocked Edges
        String blockedEdgesStr = hints.get(Routing.BLOCKED_EDGES, "");
        if (!blockedEdgesStr.isEmpty()) {
            String[] blockedEdgesArr = blockedEdgesStr.split(",");
            for (int i = 0; i < blockedEdgesArr.length; i++) {
                blockedEdges.add(Integer.parseInt(blockedEdgesArr[i]));
            }
        }

        // Add Blocked Points
        String blockedPointsStr = hints.get(Routing.BLOCKED_POINTS, "");
        if (!blockedPointsStr.isEmpty()) {
            String[] blockedPointsArr = blockedPointsStr.split(",");
            if (blockedPointsArr.length % 2 != 0) {
                throw new IllegalArgumentException(Routing.BLOCKED_POINTS + " need to be defined as lat,lon");
            }

            double lat;
            double lng;
            for (int i = 0; i < blockedPointsArr.length / 2; i++) {
                lat = Double.parseDouble(blockedPointsArr[2 * i]);
                lng = Double.parseDouble(blockedPointsArr[2 * i + 1]);
                browser.findClosestEdge(blockedEdges, lat, lng, filter);
            }
        }

        // Add Blocked Rectangular Areas
        String blockedAreasFromRequest = hints.get(Routing.BLOCKED_RECTANGULAR_AREAS, "");
        String blockedAreasStr;
        if (!this.blockedRectangularAreas.isEmpty() && !blockedAreasFromRequest.isEmpty()) {
            blockedAreasStr = this.blockedRectangularAreas + "," + blockedAreasFromRequest;
        } else {
            blockedAreasStr = this.blockedRectangularAreas + blockedAreasFromRequest;
        }
        if (!blockedAreasStr.isEmpty()) {
            String[] blockedAreasArr = blockedAreasStr.split(",");
            if (blockedAreasArr.length % 4 != 0) {
                throw new IllegalArgumentException(Routing.BLOCKED_RECTANGULAR_AREAS + " need to be defined as left,bottom,right,top");
            }

            double left;
            double bottom;
            double right;
            double top;
            for (int i = 0; i < blockedAreasArr.length / 4; i++) {
                left = Double.parseDouble(blockedAreasArr[4 * i]);
                bottom = Double.parseDouble(blockedAreasArr[4 * i + 1]);
                right = Double.parseDouble(blockedAreasArr[4 * i + 2]);
                top = Double.parseDouble(blockedAreasArr[4 * i + 3]);

                final BBox bbox = new BBox(left, right, bottom, top);
                if (blockByShape) {
                    blockedShapes.add(bbox);
                } else {
                    browser.findEdgesInShape(blockedEdges, bbox, filter);
                }
            }

        }

        // Add Blocked Circular Areas
        String blockedCircularAreasStr = hints.get(Routing.BLOCKED_CIRCULAR_AREAS, "");
        if (!blockedCircularAreasStr.isEmpty()) {
            String[] blockedCircularAreasArr = blockedCircularAreasStr.split(",");
            if (blockedCircularAreasArr.length % 3 != 0) {
                //TODO: Do we ant radius or diameter?
                throw new IllegalArgumentException(Routing.BLOCKED_CIRCULAR_AREAS + " need to be defined as lat,lng,radius");
            }

            double lat;
            double lng;
            int radius;
            for (int i = 0; i < blockedCircularAreasArr.length / 3; i++) {
                lat = Double.parseDouble(blockedCircularAreasArr[3 * i]);
                lng = Double.parseDouble(blockedCircularAreasArr[3 * i + 1]);
                radius = Integer.parseInt(blockedCircularAreasArr[3 * i + 2]);
                Circle circle = new Circle(lat, lng, radius);
                if (blockByShape) {
                    blockedShapes.add(circle);
                } else {
                    browser.findEdgesInShape(blockedEdges, circle, filter);
                }
            }

        }

        cMap.put(Routing.BLOCKED_EDGES, blockedEdges);
        cMap.put(Routing.BLOCKED_SHAPES, blockedShapes);

        return cMap;
    }

    /**
     * Potentially wraps the specified weighting into a TurnWeighting instance.
     */
    public Weighting createTurnWeighting(Graph graph, Weighting weighting, TraversalMode tMode) {
        FlagEncoder encoder = weighting.getFlagEncoder();
        if (encoder.supports(TurnWeighting.class) && !tMode.equals(TraversalMode.NODE_BASED))
            return new TurnWeighting(weighting, (TurnCostExtension) graph.getExtension());
        return weighting;
    }

    @Override
    public GHResponse route(GHRequest request) {
        GHResponse response = new GHResponse();
        calcPaths(request, response);
        return response;
    }

    public List<Path> calcPaths(GHRequest request, GHResponse ghRsp) {
        if (ghStorage == null || !fullyLoaded)
            throw new IllegalStateException("Do a successful call to load or importOrLoad before routing");

        if (ghStorage.isClosed())
            throw new IllegalStateException("You need to create a new GraphHopper instance as it is already closed");

        // default handling
        String vehicle = request.getVehicle();
        if (vehicle.isEmpty()) {
            vehicle = getDefaultVehicle().toString();
            request.setVehicle(vehicle);
        }

        Lock readLock = readWriteLock.readLock();
        readLock.lock();
        try {
            if (!encodingManager.supports(vehicle))
                throw new IllegalArgumentException("Vehicle " + vehicle + " unsupported. "
                        + "Supported are: " + getEncodingManager());

            HintsMap hints = request.getHints();
            String tModeStr = hints.get("traversal_mode", traversalMode.toString());
            TraversalMode tMode = TraversalMode.fromString(tModeStr);
            if (hints.has(Routing.EDGE_BASED))
                tMode = hints.getBool(Routing.EDGE_BASED, false) ? TraversalMode.EDGE_BASED_2DIR : TraversalMode.NODE_BASED;

            FlagEncoder encoder = encodingManager.getEncoder(vehicle);
            List<GHPoint> points = request.getPoints();
            String algoStr = request.getAlgorithm().isEmpty() ? DIJKSTRA_BI : request.getAlgorithm();

            // TODO Maybe we should think about a isRequestValid method that checks all that stuff that we could do to fail fast
            // For example see #734
            checkIfPointsAreInBounds(points);

            RoutingTemplate routingTemplate;
            if (ROUND_TRIP.equalsIgnoreCase(algoStr))
                routingTemplate = new RoundTripRoutingTemplate(request, ghRsp, locationIndex, maxRoundTripRetries);
            else if (ALT_ROUTE.equalsIgnoreCase(algoStr))
                routingTemplate = new AlternativeRoutingTemplate(request, ghRsp, locationIndex);
            else
                routingTemplate = new ViaRoutingTemplate(request, ghRsp, locationIndex);

            List<Path> altPaths = null;
            List<QueryResult> qResults = null;
            int maxRetries = routingTemplate.getMaxRetries();
            Locale locale = request.getLocale();
            Translation tr = trMap.getWithFallBack(locale);
            for (int i = 0; i < maxRetries; i++) {
                StopWatch sw = new StopWatch().start();
                qResults = routingTemplate.lookup(points, encoder);
                ghRsp.addDebugInfo("idLookup:" + sw.stop().getSeconds() + "s");
                if (ghRsp.hasErrors())
                    return Collections.emptyList();

                RoutingAlgorithmFactory tmpAlgoFactory = getAlgorithmFactory(hints);
                Weighting weighting = null;
                QueryGraph queryGraph;

                boolean forceFlexibleMode = hints.getBool(CH.DISABLE, false);
                if (!chFactoryDecorator.isDisablingAllowed() && forceFlexibleMode)
                    throw new IllegalArgumentException("Flexible mode not enabled on the server-side");

                if (chFactoryDecorator.isEnabled() && !forceFlexibleMode) {
                    boolean forceCHHeading = hints.getBool(CH.FORCE_HEADING, false);
                    if (!forceCHHeading && request.hasFavoredHeading(0))
                        throw new IllegalArgumentException("Heading is not (fully) supported for CHGraph. See issue #483");
                    else if (!(tmpAlgoFactory instanceof PrepareContractionHierarchies))
                        throw new IllegalStateException("Although CH was enabled a non-CH algorithm factory was returned " + tmpAlgoFactory);

                    tMode = getCHFactoryDecorator().getNodeBase();
                    weighting = ((PrepareContractionHierarchies) tmpAlgoFactory).getWeighting();
                    queryGraph = new QueryGraph(ghStorage.getGraph(CHGraph.class, weighting));
                    queryGraph.lookup(qResults);
                } else {
                    checkNonChMaxWaypointDistance(points);
                    queryGraph = new QueryGraph(ghStorage);
                    queryGraph.lookup(qResults);
                    weighting = createWeighting(hints, encoder, queryGraph);
                    ghRsp.addDebugInfo("tmode:" + tMode.toString());
                }

                int maxVisitedNodesForRequest = hints.getInt(Routing.MAX_VISITED_NODES, maxVisitedNodes);
                if (maxVisitedNodesForRequest > maxVisitedNodes)
                    throw new IllegalArgumentException("The max_visited_nodes parameter has to be below or equal to:" + maxVisitedNodes);

                weighting = createTurnWeighting(queryGraph, weighting, tMode);

                AlgorithmOptions algoOpts = AlgorithmOptions.start().
                        algorithm(algoStr).traversalMode(tMode).weighting(weighting).
                        maxVisitedNodes(maxVisitedNodesForRequest).
                        hints(hints).
                        build();

                altPaths = routingTemplate.calcPaths(queryGraph, tmpAlgoFactory, algoOpts);

                boolean tmpEnableInstructions = hints.getBool(Routing.INSTRUCTIONS, enableInstructions);
                boolean tmpCalcPoints = hints.getBool(Routing.CALC_POINTS, calcPoints);
                double wayPointMaxDistance = hints.getDouble(Routing.WAY_POINT_MAX_DISTANCE, 1d);
                DouglasPeucker peucker = new DouglasPeucker().setMaxDistance(wayPointMaxDistance);
                PathMerger pathMerger = new PathMerger().
                        setCalcPoints(tmpCalcPoints).
                        setDouglasPeucker(peucker).
                        setEnableInstructions(tmpEnableInstructions).
                        setSimplifyResponse(simplifyResponse && wayPointMaxDistance > 0);

                if (routingTemplate.isReady(pathMerger, tr))
                    break;
            }

            return altPaths;

        } catch (IllegalArgumentException ex) {
            ghRsp.addError(ex);
            return Collections.emptyList();
        } finally {
            readLock.unlock();
        }
    }

    public ChangeGraphResponse changeGraph(Collection<JsonFeature> collection) {
        // TODO make readWriteLock accessible for outside usage?
        // TODO allow calling this method if called before CH preparation
        if (getCHFactoryDecorator().isEnabled())
            throw new IllegalArgumentException("To use the changeGraph API you need to turn off CH");

        Lock writeLock = readWriteLock.writeLock();
        writeLock.lock();
        try {
            FeedOverlayData overlay = new FeedOverlayData(ghStorage, encodingManager, locationIndex);
            long updateCount = overlay.applyChanges(collection);
            return new ChangeGraphResponse(updateCount);
        } finally {
            writeLock.unlock();
        }
    }

    private void checkIfPointsAreInBounds(List<GHPoint> points) {
        BBox bounds = getGraphHopperStorage().getBounds();
        for (int i = 0; i < points.size(); i++) {
            GHPoint point = points.get(i);
            if (!bounds.contains(point.getLat(), point.getLon())) {
                throw new PointOutOfBoundsException("Point " + i + " is ouf of bounds: " + point, i);
            }
        }
    }

    private void checkNonChMaxWaypointDistance(List<GHPoint> points) {
        if (nonChMaxWaypointDistance == Integer.MAX_VALUE) {
            return;
        }
        GHPoint lastPoint = points.get(0);
        GHPoint point;
        double dist;
        DistanceCalc calc = Helper.DIST_3D;
        for (int i = 1; i < points.size(); i++) {
            point = points.get(i);
            dist = calc.calcDist(lastPoint.getLat(), lastPoint.getLon(), point.getLat(), point.getLon());
            if (dist > nonChMaxWaypointDistance) {
                Map<String, Object> detailMap = new HashMap<>(2);
                detailMap.put("from", i - 1);
                detailMap.put("to", i);
                throw new PointDistanceExceededException("Point " + i + " is too far from Point " + (i - 1) + ": " + point, detailMap);
            }
            lastPoint = point;
        }
    }

    protected LocationIndex createLocationIndex(Directory dir) {
        LocationIndexTree tmpIndex = new LocationIndexTree(ghStorage, dir);
        tmpIndex.setResolution(preciseIndexResolution);
        tmpIndex.setMaxRegionSearch(maxRegionSearch);
        if (!tmpIndex.loadExisting()) {
            ensureWriteAccess();
            tmpIndex.prepareIndex();
        }

        return tmpIndex;
    }

    /**
     * Initializes the location index after the import is done.
     */
    protected void initLocationIndex() {
        if (locationIndex != null)
            throw new IllegalStateException("Cannot initialize locationIndex twice!");

        locationIndex = createLocationIndex(ghStorage.getDirectory());
    }

    protected void prepare() {
        boolean tmpPrepare = chFactoryDecorator.isEnabled();
        if (tmpPrepare) {
            ensureWriteAccess();

            if (chFactoryDecorator.getPreparationThreads() > 1 && dataAccessType.isMMap() && !dataAccessType.isSynched())
                throw new IllegalStateException("You cannot execute CH preparation in parallel for MMAP without synching! Specify MMAP_SYNC or use 1 thread only");

            ghStorage.freeze();
            chFactoryDecorator.prepare(ghStorage.getProperties());
        }
        ghStorage.getProperties().put("prepare.done", tmpPrepare);
    }

    /**
     * Internal method to clean up the graph.
     */
    protected void cleanUp() {
        int prevNodeCount = ghStorage.getNodes();
        PrepareRoutingSubnetworks preparation = new PrepareRoutingSubnetworks(ghStorage, encodingManager.fetchEdgeEncoders());
        preparation.setMinNetworkSize(minNetworkSize);
        preparation.setMinOneWayNetworkSize(minOneWayNetworkSize);
        logger.info("start finding subnetworks, " + Helper.getMemInfo());
        preparation.doWork();
        int currNodeCount = ghStorage.getNodes();
        logger.info("edges: " + ghStorage.getAllEdges().getMaxId() + ", nodes " + currNodeCount
                + ", there were " + preparation.getMaxSubnetworks()
                + " subnetworks. removed them => " + (prevNodeCount - currNodeCount)
                + " less nodes");
    }

    protected void flush() {
        logger.info("flushing graph " + ghStorage.toString() + ", details:" + ghStorage.toDetailsString() + ", "
                + Helper.getMemInfo() + ")");
        ghStorage.flush();
        logger.info("flushed graph " + Helper.getMemInfo() + ")");
        fullyLoaded = true;
    }

    /**
     * Releases all associated resources like memory or files. But it does not remove them. To
     * remove the files created in graphhopperLocation you have to call clean().
     */
    public void close() {
        if (ghStorage != null)
            ghStorage.close();

        if (locationIndex != null)
            locationIndex.close();

        try {
            lockFactory.forceRemove(fileLockName, true);
        } catch (Exception ex) {
            // silently fail e.g. on Windows where we cannot remove an unreleased native lock
        }
    }

    /**
     * Removes the on-disc routing files. Call only after calling close or before importOrLoad or
     * load
     */
    public void clean() {
        if (getGraphHopperLocation().isEmpty())
            throw new IllegalStateException("Cannot clean GraphHopper without specified graphHopperLocation");

        File folder = new File(getGraphHopperLocation());
        Helper.removeDir(folder);
    }

    protected void ensureNotLoaded() {
        if (fullyLoaded)
            throw new IllegalStateException("No configuration changes are possible after loading the graph");
    }

    protected void ensureWriteAccess() {
        if (!allowWrites)
            throw new IllegalStateException("Writes are not allowed!");
    }

    public void setNonChMaxWaypointDistance(int nonChMaxWaypointDistance) {
        this.nonChMaxWaypointDistance = nonChMaxWaypointDistance;
    }

}<|MERGE_RESOLUTION|>--- conflicted
+++ resolved
@@ -17,19 +17,15 @@
  */
 package com.graphhopper;
 
-<<<<<<< HEAD
-import com.graphhopper.coll.GHIntHashSet;
-=======
 import com.graphhopper.json.geo.JsonFeature;
->>>>>>> 9a664699
 import com.graphhopper.reader.DataReader;
 import com.graphhopper.reader.dem.BridgeElevationInterpolator;
 import com.graphhopper.reader.dem.CGIARProvider;
 import com.graphhopper.reader.dem.ElevationProvider;
 import com.graphhopper.reader.dem.SRTMProvider;
 import com.graphhopper.reader.dem.TunnelElevationInterpolator;
-import com.graphhopper.reader.overlaydata.FeedOverlayData;
-import com.graphhopper.reader.overlaydata.ChangeGraphResponse;
+import com.graphhopper.storage.change.ChangeGraphHelper;
+import com.graphhopper.storage.change.ChangeGraphResponse;
 import com.graphhopper.routing.*;
 import com.graphhopper.routing.ch.CHAlgoFactoryDecorator;
 import com.graphhopper.routing.ch.PrepareContractionHierarchies;
@@ -50,9 +46,7 @@
 import com.graphhopper.util.exceptions.PointDistanceExceededException;
 import com.graphhopper.util.exceptions.PointOutOfBoundsException;
 import com.graphhopper.util.shapes.BBox;
-import com.graphhopper.util.shapes.Circle;
 import com.graphhopper.util.shapes.GHPoint;
-import com.graphhopper.util.shapes.Shape;
 import org.slf4j.Logger;
 import org.slf4j.LoggerFactory;
 
@@ -926,7 +920,7 @@
      * @param hintsMap all parameters influencing the weighting. E.g. parameters coming via
      *                 GHRequest.getHints or directly via "&amp;api.xy=" from the URL of the web UI
      * @param encoder  the required vehicle
-     * @param graph The Graph, prefereably the QueryGraph is passed to a Weighting if neccessary
+     * @param graph    The Graph, prefereably the QueryGraph is passed to a Weighting if neccessary
      * @return the weighting to be used for route calculation
      * @see HintsMap
      */
@@ -936,8 +930,18 @@
         if (encoder.supports(GenericWeighting.class)) {
             DataFlagEncoder dataEncoder = (DataFlagEncoder) encoder;
             ConfigMap cMap = dataEncoder.readStringMap(hintsMap);
-            cMap = setupBlocking(cMap, hintsMap, dataEncoder, graph);
-            GenericWeighting genericWeighting =  new GenericWeighting(dataEncoder, cMap);
+
+            // add default blocked rectangular areas from config properties
+            if (!this.blockedRectangularAreas.isEmpty()) {
+                String val = this.blockedRectangularAreas;
+                String blockedAreasFromRequest = hintsMap.get(Parameters.Routing.BLOCKED_RECTANGULAR_AREAS, "");
+                if (!blockedAreasFromRequest.isEmpty())
+                    val += ";" + blockedAreasFromRequest;
+                cMap.put(Parameters.Routing.BLOCKED_RECTANGULAR_AREAS, val);
+            }
+
+            cMap = new GraphEdgeIdFinder(graph, locationIndex).parseStringHints(cMap, hintsMap, new DefaultEdgeFilter(encoder));
+            GenericWeighting genericWeighting = new GenericWeighting(dataEncoder, cMap);
             genericWeighting.setGraph(graph);
             return genericWeighting;
         } else if ("shortest".equalsIgnoreCase(weighting)) {
@@ -958,106 +962,6 @@
         throw new IllegalArgumentException("weighting " + weighting + " not supported");
     }
 
-    private ConfigMap setupBlocking(ConfigMap cMap, HintsMap hints, FlagEncoder encoder, Graph graph) {
-        final GHIntHashSet blockedEdges = new GHIntHashSet();
-        final List<Shape> blockedShapes = new ArrayList<>();
-        // We still need EdgeIds for PointBlocking
-        final boolean blockByShape = hints.getBool(Routing.BLOCK_BY_SHAPE, true);
-        GraphBrowser browser = new GraphBrowser(graph, locationIndex);
-        EdgeFilter filter = new DefaultEdgeFilter(encoder);
-
-        // Add Blocked Edges
-        String blockedEdgesStr = hints.get(Routing.BLOCKED_EDGES, "");
-        if (!blockedEdgesStr.isEmpty()) {
-            String[] blockedEdgesArr = blockedEdgesStr.split(",");
-            for (int i = 0; i < blockedEdgesArr.length; i++) {
-                blockedEdges.add(Integer.parseInt(blockedEdgesArr[i]));
-            }
-        }
-
-        // Add Blocked Points
-        String blockedPointsStr = hints.get(Routing.BLOCKED_POINTS, "");
-        if (!blockedPointsStr.isEmpty()) {
-            String[] blockedPointsArr = blockedPointsStr.split(",");
-            if (blockedPointsArr.length % 2 != 0) {
-                throw new IllegalArgumentException(Routing.BLOCKED_POINTS + " need to be defined as lat,lon");
-            }
-
-            double lat;
-            double lng;
-            for (int i = 0; i < blockedPointsArr.length / 2; i++) {
-                lat = Double.parseDouble(blockedPointsArr[2 * i]);
-                lng = Double.parseDouble(blockedPointsArr[2 * i + 1]);
-                browser.findClosestEdge(blockedEdges, lat, lng, filter);
-            }
-        }
-
-        // Add Blocked Rectangular Areas
-        String blockedAreasFromRequest = hints.get(Routing.BLOCKED_RECTANGULAR_AREAS, "");
-        String blockedAreasStr;
-        if (!this.blockedRectangularAreas.isEmpty() && !blockedAreasFromRequest.isEmpty()) {
-            blockedAreasStr = this.blockedRectangularAreas + "," + blockedAreasFromRequest;
-        } else {
-            blockedAreasStr = this.blockedRectangularAreas + blockedAreasFromRequest;
-        }
-        if (!blockedAreasStr.isEmpty()) {
-            String[] blockedAreasArr = blockedAreasStr.split(",");
-            if (blockedAreasArr.length % 4 != 0) {
-                throw new IllegalArgumentException(Routing.BLOCKED_RECTANGULAR_AREAS + " need to be defined as left,bottom,right,top");
-            }
-
-            double left;
-            double bottom;
-            double right;
-            double top;
-            for (int i = 0; i < blockedAreasArr.length / 4; i++) {
-                left = Double.parseDouble(blockedAreasArr[4 * i]);
-                bottom = Double.parseDouble(blockedAreasArr[4 * i + 1]);
-                right = Double.parseDouble(blockedAreasArr[4 * i + 2]);
-                top = Double.parseDouble(blockedAreasArr[4 * i + 3]);
-
-                final BBox bbox = new BBox(left, right, bottom, top);
-                if (blockByShape) {
-                    blockedShapes.add(bbox);
-                } else {
-                    browser.findEdgesInShape(blockedEdges, bbox, filter);
-                }
-            }
-
-        }
-
-        // Add Blocked Circular Areas
-        String blockedCircularAreasStr = hints.get(Routing.BLOCKED_CIRCULAR_AREAS, "");
-        if (!blockedCircularAreasStr.isEmpty()) {
-            String[] blockedCircularAreasArr = blockedCircularAreasStr.split(",");
-            if (blockedCircularAreasArr.length % 3 != 0) {
-                //TODO: Do we ant radius or diameter?
-                throw new IllegalArgumentException(Routing.BLOCKED_CIRCULAR_AREAS + " need to be defined as lat,lng,radius");
-            }
-
-            double lat;
-            double lng;
-            int radius;
-            for (int i = 0; i < blockedCircularAreasArr.length / 3; i++) {
-                lat = Double.parseDouble(blockedCircularAreasArr[3 * i]);
-                lng = Double.parseDouble(blockedCircularAreasArr[3 * i + 1]);
-                radius = Integer.parseInt(blockedCircularAreasArr[3 * i + 2]);
-                Circle circle = new Circle(lat, lng, radius);
-                if (blockByShape) {
-                    blockedShapes.add(circle);
-                } else {
-                    browser.findEdgesInShape(blockedEdges, circle, filter);
-                }
-            }
-
-        }
-
-        cMap.put(Routing.BLOCKED_EDGES, blockedEdges);
-        cMap.put(Routing.BLOCKED_SHAPES, blockedShapes);
-
-        return cMap;
-    }
-
     /**
      * Potentially wraps the specified weighting into a TurnWeighting instance.
      */
@@ -1204,8 +1108,8 @@
         Lock writeLock = readWriteLock.writeLock();
         writeLock.lock();
         try {
-            FeedOverlayData overlay = new FeedOverlayData(ghStorage, encodingManager, locationIndex);
-            long updateCount = overlay.applyChanges(collection);
+            ChangeGraphHelper overlay = new ChangeGraphHelper(ghStorage, locationIndex);
+            long updateCount = overlay.applyChanges(encodingManager, collection);
             return new ChangeGraphResponse(updateCount);
         } finally {
             writeLock.unlock();
