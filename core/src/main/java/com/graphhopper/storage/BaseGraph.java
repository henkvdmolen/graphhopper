--- conflicted
+++ resolved
@@ -23,14 +23,10 @@
 import com.graphhopper.coll.SparseIntIntArray;
 import com.graphhopper.routing.util.AllEdgesIterator;
 import com.graphhopper.routing.util.EdgeFilter;
-<<<<<<< HEAD
 import com.graphhopper.routing.util.EncodingManager;
 import com.graphhopper.search.NameIndex;
 import com.graphhopper.util.*;
 import static com.graphhopper.util.Helper.nf;
-=======
-import com.graphhopper.util.*;
->>>>>>> ad39241d
 import com.graphhopper.util.shapes.BBox;
 import java.io.UnsupportedEncodingException;
 
@@ -637,12 +633,15 @@
         @Override
         public EdgeIteratorState setName( String name )
         {
-            long nameIndexRef = baseGraph.nameIndex.put(name);
-            if (nameIndexRef < 0)
-                throw new IllegalStateException("Too many names are stored, currently limited to int pointer");
-
-            baseGraph.edges.setInt(edgePointer + baseGraph.E_NAME, (int) nameIndexRef);
+            baseGraph.setName(edgePointer, name);
             return this;
+        }
+
+        @Override
+        public boolean getBoolean( int key, boolean reverse, boolean _default )
+        {
+            // for non-existent keys return default
+            return _default;
         }
 
         @Override
@@ -1067,7 +1066,6 @@
                     break;
             }
 
-<<<<<<< HEAD
             if (toMoveNodes >= removeNode)
                 oldToNewMap.put(toMoveNodes, removeNode);
 
@@ -1085,16 +1083,6 @@
             adjNodesToDelIter.setBaseNode(removeNode);
             long prev = EdgeIterator.NO_EDGE;
             while (adjNodesToDelIter.next())
-=======
-            @Override
-            public boolean getBoolean(int key, boolean reverse, boolean _default)
-            {
-                return tmpIter.getBoolean(key, reverse, _default);
-            }
-
-            @Override
-            public int getAdditionalField()
->>>>>>> ad39241d
             {
                 int nodeId = adjNodesToDelIter.getAdjNode();
                 // already invalidated
@@ -1340,6 +1328,15 @@
         return pillarNodes;
     }
 
+    private void setName( long edgePointer, String name )
+    {
+        int nameIndexRef = (int) nameIndex.put(name);
+        if (nameIndexRef < 0)
+            throw new IllegalStateException("Too many names are stored, currently limited to int pointer");
+
+        edges.setInt(edgePointer + E_NAME, nameIndexRef);
+    }
+
     GHBitSet getRemovedNodes()
     {
         if (removedNodes == null)
@@ -1508,12 +1505,15 @@
         @Override
         public EdgeIteratorState setName( String name )
         {
-            long nameIndexRef = baseGraph.nameIndex.put(name);
-            if (nameIndexRef < 0)
-                throw new IllegalStateException("Too many names are stored, currently limited to int pointer");
-
-            baseGraph.edges.setInt(edgePointer + baseGraph.E_NAME, (int) nameIndexRef);
+            baseGraph.setName(edgePointer, name);
             return this;
+        }
+
+        @Override
+        public boolean getBoolean( int key, boolean reverse, boolean _default )
+        {
+            // for non-existent keys return default
+            return _default;
         }
 
         @Override
