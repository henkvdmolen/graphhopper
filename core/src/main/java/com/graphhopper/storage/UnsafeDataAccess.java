/*
 *  Licensed to GraphHopper GmbH under one or more contributor
 *  license agreements. See the NOTICE file distributed with this work for 
 *  additional information regarding copyright ownership.
 * 
 *  GraphHopper GmbH licenses this file to you under the Apache License, 
 *  Version 2.0 (the "License"); you may not use this file except in 
 *  compliance with the License. You may obtain a copy of the License at
 * 
 *       http://www.apache.org/licenses/LICENSE-2.0
 * 
 *  Unless required by applicable law or agreed to in writing, software
 *  distributed under the License is distributed on an "AS IS" BASIS,
 *  WITHOUT WARRANTIES OR CONDITIONS OF ANY KIND, either express or implied.
 *  See the License for the specific language governing permissions and
 *  limitations under the License.
 */
package com.graphhopper.storage;

import com.graphhopper.util.NotThreadSafe;

import java.io.File;
import java.io.IOException;
import java.io.RandomAccessFile;
import java.lang.reflect.Field;
import java.nio.ByteOrder;

/**
 * This is a data structure which uses an unsafe access to native memory. The speed up compared to
 * RAMDataAccess is roughly 10% due to index calculations and BitUtil overhead in RAMDataAccess.
 * Notes:
 * <p>
 * 1. Highly experimental. Still some bugs and access through file/MMAP should work at some point
 * <p>
 * 2. Compared to MMAP no syncDAWrapper is need to make it read and write safe from multiple threads
 * <p>
 * 3. Cannot be used on Android as no memory allocation methods are available there
 * <p>
 *
 * @author Peter Karich
 */
@NotThreadSafe
<<<<<<< HEAD
public class UnsafeDataAccess extends AbstractDataAccess
{
=======
public class UnsafeDataAccess extends AbstractDataAccess {
    @SuppressWarnings("all")
    static final sun.misc.Unsafe UNSAFE;

    static {
        try {
            // On Android getting Unsafe fails as the field is named THE_ONE but Android has no memory allocation methods so it won't work nevertheless.
            // On Android we need JNI+malloc https://github.com/libgdx/libgdx/blob/5945211a88570ced7eafce95c68f6f1f7124cd23/gdx/src/com/badlogic/gdx/utils/BufferUtils.java#L287
            @SuppressWarnings("all")
            Field field = sun.misc.Unsafe.class.getDeclaredField("theUnsafe");
            field.setAccessible(true);
            UNSAFE = (sun.misc.Unsafe) field.get(null);
        } catch (Exception e) {
            throw new AssertionError(e);
        }
    }
>>>>>>> 9a81eb5f

    private long address;
    private long capacity;

    UnsafeDataAccess(String name, String location, ByteOrder order) {
        super(name, location, order);
    }

    @Override
    public UnsafeDataAccess create(long bytes) {
        // TODO use unsafe.pageSize() instead segmentSizeInBytes?
        // e.g. on my system pageSize is only 4096
        setSegmentSize(segmentSizeInBytes);
        ensureCapacity(bytes);
        return this;
    }

    @Override
    public final boolean ensureCapacity(long bytes) {
        return ensureCapacity(bytes, true);
    }

    final boolean ensureCapacity(long bytes, boolean clearNewMem) {
        long oldCap = getCapacity();
        long newBytes = bytes - oldCap;
        if (newBytes <= 0)
            return false;

        // avoid frequent increase of allocation area, instead increase by segment size
        int allSegments = (int) (bytes / segmentSizeInBytes);
        if (bytes % segmentSizeInBytes != 0)
            allSegments++;
        capacity = allSegments * segmentSizeInBytes;

<<<<<<< HEAD
        try
        {
//             address = UNSAFE.reallocateMemory(address, capacity);
        } catch (OutOfMemoryError err)
        {
=======
        try {
            address = UNSAFE.reallocateMemory(address, capacity);
        } catch (OutOfMemoryError err) {
>>>>>>> 9a81eb5f
            throw new OutOfMemoryError(err.getMessage() + " - problem when allocating new memory. Old capacity: "
                    + oldCap + ", new bytes:" + newBytes + ", segmentSizeIntsPower:" + segmentSizePower);
        }

//         if (clearNewMem)
//             UNSAFE.setMemory(address + oldCap, capacity - oldCap, (byte) 0);
        return true;
    }

    @Override
    public DataAccess copyTo(DataAccess da) {
        if (da instanceof UnsafeDataAccess) {
            // TODO unsafe.copyMemory(address, da.address, capacity);
            // return this;
        }
        return super.copyTo(da);
    }

    @Override
    public boolean loadExisting() {
        if (isClosed())
            throw new IllegalStateException("already closed");

        File file = new File(getFullName());
        if (!file.exists() || file.length() == 0)
            return false;

        try {
            RandomAccessFile raFile = new RandomAccessFile(getFullName(), "r");
            try {
                long byteCount = readHeader(raFile) - HEADER_OFFSET;
                if (byteCount < 0)
                    return false;

                raFile.seek(HEADER_OFFSET);
                int segmentCount = (int) (byteCount / segmentSizeInBytes);
                if (byteCount % segmentSizeInBytes != 0)
                    segmentCount++;

                ensureCapacity(byteCount, false);
                byte[] bytes = new byte[segmentSizeInBytes];
                for (int s = 0; s < segmentCount; s++) {
                    int read = raFile.read(bytes);
                    if (read <= 0)
                        throw new IllegalStateException("segment " + s + " is empty? " + toString());

                    // is there a faster method?
                    setBytes(s * segmentSizeInBytes, bytes, segmentSizeInBytes);
                }
                return true;
            } finally {
                raFile.close();
            }
        } catch (IOException ex) {
            throw new RuntimeException("Problem while loading " + getFullName(), ex);
        }
    }

    @Override
    public void flush() {
        if (isClosed())
            throw new IllegalStateException("already closed");

        try {
            RandomAccessFile raFile = new RandomAccessFile(getFullName(), "rw");
            try {
                long len = getCapacity();
                writeHeader(raFile, len, segmentSizeInBytes);
                raFile.seek(HEADER_OFFSET);
                byte bytes[] = new byte[segmentSizeInBytes];
                int segs = getSegments();
                for (int s = 0; s < segs; s++) {
                    getBytes(s * segmentSizeInBytes, bytes, segmentSizeInBytes);
                    raFile.write(bytes);
                }
            } finally {
                raFile.close();
            }
        } catch (Exception ex) {
            throw new RuntimeException("Couldn't store bytes to " + toString(), ex);
        }
    }

    @Override
    public void close() {
        super.close();
//         UNSAFE.freeMemory(address);
    }

    @Override
<<<<<<< HEAD
    public final void setInt( long bytePos, int value )
    {
//         UNSAFE.putInt(address + bytePos, value);
    }

    @Override
    public final int getInt( long bytePos )
    {
        return 0;
    }

    @Override
    public short getShort( long bytePos )
    {
        return 0;
    }

    @Override
    public void setShort( long bytePos, short value )
    {
//         UNSAFE.putShort(address + bytePos, value);
    }

    @Override
    public final void setBytes( long bytePos, byte[] values, int length )
    {
        for (int offset = 0; offset < length; offset++)
        {
//             UNSAFE.putByte(address + bytePos + offset, values[offset]);
=======
    public final void setInt(long bytePos, int value) {
        UNSAFE.putInt(address + bytePos, value);
    }

    @Override
    public final int getInt(long bytePos) {
        return UNSAFE.getInt(address + bytePos);
    }

    @Override
    public short getShort(long bytePos) {
        return UNSAFE.getShort(address + bytePos);
    }

    @Override
    public void setShort(long bytePos, short value) {
        UNSAFE.putShort(address + bytePos, value);
    }

    @Override
    public final void setBytes(long bytePos, byte[] values, int length) {
        for (int offset = 0; offset < length; offset++) {
            UNSAFE.putByte(address + bytePos + offset, values[offset]);
>>>>>>> 9a81eb5f
        }
    }

    @Override
    public final void getBytes(long bytePos, byte[] values, int length) {
        assert length <= segmentSizeInBytes : "the length has to be smaller or equal to the segment size: " + length + " vs. " + segmentSizeInBytes;
<<<<<<< HEAD
        for (int offset = 0; offset < length; offset++)
        {
//             values[offset] = UNSAFE.getByte(address + bytePos + offset);
=======
        for (int offset = 0; offset < length; offset++) {
            values[offset] = UNSAFE.getByte(address + bytePos + offset);
>>>>>>> 9a81eb5f
        }
    }

    @Override
    public final long getCapacity() {
        return capacity;
    }

    @Override
    public final int getSegments() {
        return (int) (capacity / segmentSizeInBytes);
    }

    @Override
    public final void trimTo(long bytes) {
        if (bytes > this.capacity)
            throw new IllegalStateException("Use ensureCapacity to increase capacity!");

        int allSegments = (int) (bytes / segmentSizeInBytes);
        if (bytes % segmentSizeInBytes != 0)
            allSegments++;
        if (allSegments <= 0)
            allSegments = 1;
        capacity = allSegments * segmentSizeInBytes;
    }

    @Override
    public DAType getType() {
        return DAType.UNSAFE_STORE;
    }
}<|MERGE_RESOLUTION|>--- conflicted
+++ resolved
@@ -40,10 +40,6 @@
  * @author Peter Karich
  */
 @NotThreadSafe
-<<<<<<< HEAD
-public class UnsafeDataAccess extends AbstractDataAccess
-{
-=======
 public class UnsafeDataAccess extends AbstractDataAccess {
     @SuppressWarnings("all")
     static final sun.misc.Unsafe UNSAFE;
@@ -60,7 +56,6 @@
             throw new AssertionError(e);
         }
     }
->>>>>>> 9a81eb5f
 
     private long address;
     private long capacity;
@@ -95,17 +90,9 @@
             allSegments++;
         capacity = allSegments * segmentSizeInBytes;
 
-<<<<<<< HEAD
-        try
-        {
-//             address = UNSAFE.reallocateMemory(address, capacity);
-        } catch (OutOfMemoryError err)
-        {
-=======
-        try {
-            address = UNSAFE.reallocateMemory(address, capacity);
+        try {
+            //address = UNSAFE.reallocateMemory(address, capacity);
         } catch (OutOfMemoryError err) {
->>>>>>> 9a81eb5f
             throw new OutOfMemoryError(err.getMessage() + " - problem when allocating new memory. Old capacity: "
                     + oldCap + ", new bytes:" + newBytes + ", segmentSizeIntsPower:" + segmentSizePower);
         }
@@ -196,75 +183,37 @@
     }
 
     @Override
-<<<<<<< HEAD
-    public final void setInt( long bytePos, int value )
-    {
-//         UNSAFE.putInt(address + bytePos, value);
-    }
-
-    @Override
-    public final int getInt( long bytePos )
-    {
+    public final void setInt(long bytePos, int value) {
+        //UNSAFE.putInt(address + bytePos, value);
+    }
+
+    @Override
+    public final int getInt(long bytePos) {
         return 0;
     }
 
     @Override
-    public short getShort( long bytePos )
-    {
+    public short getShort(long bytePos) {
         return 0;
     }
 
     @Override
-    public void setShort( long bytePos, short value )
-    {
-//         UNSAFE.putShort(address + bytePos, value);
-    }
-
-    @Override
-    public final void setBytes( long bytePos, byte[] values, int length )
-    {
-        for (int offset = 0; offset < length; offset++)
-        {
-//             UNSAFE.putByte(address + bytePos + offset, values[offset]);
-=======
-    public final void setInt(long bytePos, int value) {
-        UNSAFE.putInt(address + bytePos, value);
-    }
-
-    @Override
-    public final int getInt(long bytePos) {
-        return UNSAFE.getInt(address + bytePos);
-    }
-
-    @Override
-    public short getShort(long bytePos) {
-        return UNSAFE.getShort(address + bytePos);
-    }
-
-    @Override
     public void setShort(long bytePos, short value) {
-        UNSAFE.putShort(address + bytePos, value);
+        //UNSAFE.putShort(address + bytePos, value);
     }
 
     @Override
     public final void setBytes(long bytePos, byte[] values, int length) {
         for (int offset = 0; offset < length; offset++) {
-            UNSAFE.putByte(address + bytePos + offset, values[offset]);
->>>>>>> 9a81eb5f
+            //UNSAFE.putByte(address + bytePos + offset, values[offset]);
         }
     }
 
     @Override
     public final void getBytes(long bytePos, byte[] values, int length) {
         assert length <= segmentSizeInBytes : "the length has to be smaller or equal to the segment size: " + length + " vs. " + segmentSizeInBytes;
-<<<<<<< HEAD
-        for (int offset = 0; offset < length; offset++)
-        {
-//             values[offset] = UNSAFE.getByte(address + bytePos + offset);
-=======
         for (int offset = 0; offset < length; offset++) {
-            values[offset] = UNSAFE.getByte(address + bytePos + offset);
->>>>>>> 9a81eb5f
+            //values[offset] = UNSAFE.getByte(address + bytePos + offset);
         }
     }
 
